"""
Helper functions for calculating standard meteorological quantities
"""
import numpy as np
import pandas as pd
import xarray as xr
import time


# constants
epsilon = 0.622 # ratio of molecular weights of water to dry air


def e_s(T, celsius=False, model='Tetens'):
    """Calculate the saturation vapor pressure of water, $e_s$ [mb]
    given the air temperature ([K] by default).
    """
    if celsius:
        # input is deg C
        T_degC = T
        T = T + 273.15
    else:
        # input is in Kelvin
        T_degC = T - 273.15
    if model == 'Bolton':
        # Eqn 10 from Bolton (1980), Mon. Weather Rev., Vol 108
        # - applicable from -30 to 35 deg C
        svp = 6.112 * np.exp(17.67*T_degC / (T_degC + 243.5))
    elif model == 'Magnus':
        # Eqn 21 from Alduchov and Eskridge (1996), J. Appl. Meteorol., Vol 35
        # - AERK formulation, applicable from -40 to 50 deg C
        svp = 6.1094 * np.exp(17.625*T_degC / (243.04 + T_degC))
    elif model == 'Tetens':
        # Tetens' formula, e.g., from the National Weather Service:
        # https://www.weather.gov/media/epz/wxcalc/vaporPressure.pdf
        svp = 6.11 * 10**(7.5*T_degC/(237.3+T_degC))
    else:
        raise ValueError('Unknown model: {:s}'.format(model))
    return svp


def T_d(T, RH, celsius=False, model='NWS'):
    """Calculate the dewpoint temperature, $T_d$, from air temperature
    and relative humidity [%]. If celsius is True, input and output 
    temperatures are in degrees Celsius; otherwise, inputs and outputs
    are in Kelvin.
    """
    if model == 'NWS':
        es = e_s(T, celsius, model='Tetens')
        # From National Weather Service, using Tetens' formula:
        # https://www.weather.gov/media/epz/wxcalc/virtualTemperature.pdf
        # - note the expression for vapor pressure is the saturation vapor
        #   pressure expression, with Td instead of T
        e = RH/100. * es
        denom = 7.5*np.log(10) - np.log(e/6.11)
        Td = 237.3 * np.log(e/6.11) / denom
        if not celsius:
            Td += 273.15
    else:
        raise ValueError('Unknown model: {:s}'.format(model))
    return Td


def w_s(T,p,**kwargs):
    """Calculate the saturation mixing ratio, $w_s$ [kg/kg] given the
    air temperature ([K] by default) and station pressure [mb].

    See e_s() for additional information for the kwargs.
    """
    # First calculate the saturation vapor pressure
    es = e_s(T,**kwargs)
    # From Wallace & Hobbs, Eqn 3.63:
    return epsilon * es / (p - es)


def T_to_Tv(T,p=None,RH=None,e=None,w=None,Td=None,
            celsius=False,verbose=False):
    """Convert moist air temperature to virtual temperature.
    
    Formulas based on given total (or "station") pressure (p [mbar]) and
    relative humidity (RH [%]); mixing ratio (w [kg/kg]); or partial
    pressures of water vapor and dry air (e, pd [mbar]); or dewpoint
    temperature (Td).
    """
    if celsius:
        T_degC = T
        T += 273.15
    else:
        T_degC = T - 273.15
    if (p is not None) and (RH is not None):
        # saturation vapor pressure of water, e_s [mbar]
        es = e_s(T)
        if verbose:
            # sanity check!
            es_est = e_s(T, model='Bolton')
            print('e_s(T) =',es,'~=',es_est)
            es_est = e_s(T, model='Magnus')
            print('e_s(T) =',es,'~=',es_est)
        # saturation mixing ratio, ws [-]
        ws = w_s(T, p)
        if verbose:
            print('w_s(T,p) =',ws,'~=',epsilon*es/p)
        # mixing ratio, w, from definition of relative humidity
        w = (RH/100.) * ws
        if verbose:
            # we also have specific humidity, q, at this point (not needed)
            q = w / (1+w)
            print('q(T,p,RH) =',q)
        if verbose:
            # sanity check: Wallace & Hobbs, Eqn 3.60
            # - assumes mixing ratio is small (i.e., w^2 ~ 0)
            #   Tv - T = (1-epsilon)/epsilon * wT / (1 + w)
            #          = (1-epsilon)/epsilon * wT * (1 - w + w^2 + ...)
            #         ~= (1-epsilon)/epsilon * wT
            #      Tv ~= T*(1 + ((1-epsilon)/epsilon)*w)
            print('Tv(T,p,RH) ~=',T*(1+0.61*w))
        # Using Wallace & Hobbs, Eqn 3.59
        Tv = T * (w/epsilon + 1) / (1 + w)
    elif (e is not None) and (p is not None):
        # Definition of virtual temperature
        #   Wallace & Hobbs, Eqn 3.16
        Tv = T / (1 - e/p*(1-epsilon))
    elif w is not None:
        # Using Wallace & Hobbs, Eqn 3.59 substituted into 3.16
        Tv = T * (w/epsilon + 1) / (1 + w)
    elif (Td is not None) and (p is not None):
        # From National Weather Service, using Tetens' formula:
        # https://www.weather.gov/media/epz/wxcalc/vaporPressure.pdf
        Td_degC = Td
        if not celsius:
            Td_degC -= 273.15
        e = e_s(Td_degC, celsius=True, model='Tetens')
        # Calculate from definition of virtual temperature
        Tv = T_to_Tv(T,e=e,p=p)
    else:
        raise ValueError('Specify (T,RH,p) or (T,e,p) or (T,w), or (T,Td,p)')
    if celsius:
        Tv -= 273.15
    return Tv


def Ts_to_Tv(Ts,**kwargs):
    """TODO: Convert sonic temperature [K] to virtual temperature [K].
    """


def calc_wind(df,u='u',v='v'):
    """Calculate wind speed and direction from horizontal velocity
    components, u and v.
    """
    if isinstance(df,pd.DataFrame):
        fields = df.columns
    elif isinstance(df,xr.Dataset):
        fields = df.variables
    if not all(velcomp in fields for velcomp in [u,v]):
        print(('velocity components u/v not found; '
               'set u and/or v to calculate wind speed/direction'))
    else:
        wspd = np.sqrt(df[u]**2 + df[v]**2)
        wdir = 180. + np.degrees(np.arctan2(df[u], df[v]))
        return wspd, wdir

def calc_uv(df,wspd='wspd',wdir='wdir'):
    """Calculate velocity components from wind speed and direction.
    """
    if isinstance(df,pd.DataFrame):
        fields = df.columns
    elif isinstance(df,xr.Dataset):
        fields = df.variables
    if not all(windvar in fields for windvar in [wspd,wdir]):
        print(('wind speed/direction not found; '
               'set wspd and/or wpd to calculate velocity components'))
    else:
        ang = np.radians(270. - df[wdir])
        u = df[wspd] * np.cos(ang)
        v = df[wspd] * np.sin(ang)
        return u,v


def theta(T, p, p0=1000.):
    """Calculate (virtual) potential temperature [K], theta, from (virtual)
    temperature T [K] and pressure p [mbar] using Poisson's equation.

    Standard pressure p0 at sea level is 1000 mbar or hPa. 

    Typical assumptions for dry air give:
        R/cp = (287 J/kg-K) / (1004 J/kg-K) = 0.286
    """
    return T * (p0/p)**0.286

# create alias for theta for consistency
T_to_theta = theta
def theta_to_T(theta,p,p0=1000.):
    """Calculate (virtual) temperature [K], from (virtual) potential
    temperature, theta, [K] and pressure p [mbar] using Poisson's equation.

    Standard pressure p0 at sea level is 1000 mbar or hPa. 

    Typical assumptions for dry air give:
        R/cp = (287 J/kg-K) / (1004 J/kg-K) = 0.286
    """
    return theta / (p0/p)**0.286    

def covariance(a,b,interval='10min',resample=False,**kwargs):
    """Calculate covariance between two series (with datetime index) in
    the specified interval, where the interval is defined by a pandas
    offset string
    (http://pandas.pydata.org/pandas-docs/stable/user_guide/timeseries.html#dateoffset-objects).

    Notes:
    - The output data will have the same length as the input data by
      default, because statistics are calculated with pd.rolling(). To
      return data at the same intervals as specified, set
      `resample=True`.
    - Covariances may be simultaneously calculated at multiple heights
      by inputting multi-indexed dataframes (with height being the
      second index level)
    - If the inputs have multiindices, this function will return a
      stacked, multi-indexed dataframe.

    Example:
        heatflux = covariance(df['Ts'],df['w'],'10min')
    """
    # handle multiindices
    have_multiindex = False
    if isinstance(a.index, pd.MultiIndex):
        assert isinstance(b.index, pd.MultiIndex), \
               'Both a and b should have multiindices'
        assert len(a.index.levels) == 2
        assert len(b.index.levels) == 2
        # assuming levels 0 and 1 are time and height, respectively
        a = a.unstack() # create unstacked copy
        b = b.unstack() # create unstacked copy
        have_multiindex = True
    elif isinstance(b.index, pd.MultiIndex):
        raise AssertionError('Both a and b should have multiindices')
    # check index
    if isinstance(interval, str):
        # make sure we have a compatible index
        assert isinstance(a.index, (pd.DatetimeIndex, pd.TimedeltaIndex, pd.PeriodIndex))
        assert isinstance(b.index, (pd.DatetimeIndex, pd.TimedeltaIndex, pd.PeriodIndex))
    # now, do the calculations
    if resample:
        a_mean = a.resample(interval).mean()
        b_mean = b.resample(interval).mean()
        ab_mean = (a*b).resample(interval,**kwargs).mean()
    else:
        a_mean = a.rolling(interval).mean()
        b_mean = b.rolling(interval).mean()
        ab_mean = (a*b).rolling(interval,**kwargs).mean()
    cov = ab_mean - a_mean*b_mean
    if have_multiindex:
        return cov.stack()
    else:
        return cov


def power_spectral_density(df,tstart=None,interval=None,window_size='10min',
                           window_type='hanning',detrend='linear',scaling='density'):
    """
    Calculate power spectral density using welch method and return
    a new dataframe. The spectrum is calculated for every column
    of the original dataframe.

    Notes:
    - Input can be a pandas series or dataframe
    - Output is a dataframe with frequency as index
    """
    from scipy.signal import welch
    
    # Determine time scale
    timevalues = df.index.get_level_values(0)
    if isinstance(timevalues,pd.DatetimeIndex):
        timescale = pd.to_timedelta(1,'s')
    else:
        # Assuming time is specified in seconds
        timescale = 1

    # Determine tstart and interval if not specified
    if tstart is None:
        tstart = timevalues[0]
    if interval is None:
        interval = timevalues[-1] - timevalues[0]
    elif isinstance(interval,str):
        interval = pd.to_timedelta(interval)

    # Update timevalues
    inrange = (timevalues >= tstart) & (timevalues <= tstart+interval)
    timevalues = df.loc[inrange].index.get_level_values(0)

    # Determine sampling rate and samples per window
    dts = np.diff(timevalues.unique())/timescale
    dt  = dts[0]
    nperseg = int( pd.to_timedelta(window_size)/pd.to_timedelta(dt,'s') )
    assert(np.allclose(dts,dt)),\
        'Timestamps must be spaced equidistantly'

    # If input is series, convert to dataframe
    if isinstance(df,pd.Series):
        df = df.to_frame()

    spectra = {}
    for col in df.columns:
        f,P = welch( df.loc[inrange,col], fs=1./dt, nperseg=nperseg,
            detrend=detrend,window=window_type,scaling=scaling)    
        spectra[col] = P
    spectra['frequency'] = f
    return pd.DataFrame(spectra).set_index('frequency')
    

def power_law(z,zref=80.0,Uref=8.0,alpha=0.2):
    return Uref*(z/zref)**alpha

def fit_power_law_alpha(z,U,zref=80.0,Uref=8.0):
    from scipy.optimize import curve_fit
    above0 = (z > 0)
    logz = np.log(z[above0]) - np.log(zref)
    logU = np.log(U[above0]) - np.log(Uref)
    fun = lambda logz,alpha: alpha*logz
    popt, pcov = curve_fit(fun, xdata=logz, ydata=logU,
                           p0=0.2, bounds=(0,np.inf))
    alpha = popt[0]
    resid = U - Uref*(z/zref)**alpha
    SSres = np.sum(resid**2)
    SStot = np.sum((U - np.mean(U))**2)
    R2 = 1.0 - (SSres/SStot)
    return alpha, R2

def lowess_mean(ds,win_size,lowess_delta):
    '''
    This will calculate the lowess mean with specified window size
    and lowess delta.
    ds : xarray dataset or data array
    win_size : float
    lowess_delta: float
    '''
    series_length = ds.data.size
    sm_frac = win_size/series_length
    exog = np.arange(len(ds.data))

    init_ds_means = True

    lowess_smth = lowess(ds.data, exog, 
                         frac=sm_frac, 
                         delta=lowess_delta)[:,1]
    return(lowess_smth)

def model4D_calcQOIs(ds,mean_dim,data_type='wrfout', mean_opt='static', lowess_delta=0, lowess_window=None):
    """
    Augment an a2e-mmc standard, xarrays-based, data structure of 
    4-dimensional model output with space-based quantities of interest

    Usage
    ====
    ds : mmc-4D standard xarray DataSet 
        The raw standard mmc-4D data structure 
    mean_dim : string 
        Dimension along which to calculate mean and fluctuating (perturbation) parts
    data_type : string
        Either 'wrfout' or 'ts' for tslist output
    mean_opt : string
        Which technique of calculating the mean do you want to use:
        static = one value (mean over mean_dim)
        lowess = smoothed mean (over mean_dim)
    lowess_delta : float
        delta in the lowess smoothing function. Expecting float relating to
        number of time steps in some time length to average over.
        e.g., wanting 30 min intervals with time step of 0.1 s would yeild
        lowess_delta = 1800.0*0.1 = 18000.0
        Setting lowess_delta = 0 means no linear averaging (default)
    """

    dim_keys = [*ds.dims.keys()]
    print('Calculating means... this may take a while.')
    if data_type == 'ts':
        var_keys = ['u','v','w','theta','wspd','wdir']
    else:
        var_keys = [*ds.data_vars.keys()]

    if mean_opt == 'static':
        print('calculating static means')
        ds_means = ds.mean(dim=mean_dim)
    elif mean_opt == 'lowess':
        print('calculating lowess means')
        init_ds_means = True
        for varn in var_keys:
            print(varn)
            if varn == 'wspd':
                var_str = '{:s}Mean'.format('U')
            else:
                var_str = '{:s}Mean'.format(varn)

            lowess_smth = np.zeros((ds.datetime.data.size, ds.nz.data.size, 
                                    ds.ny.data.size, ds.nx.data.size))
            loop_start = time.time()
            for kk in ds.nz.data:
                k_loop_start = time.time()
                var = ds[varn].isel(nz=kk).values
                for jj in ds.ny.data:
                    for ii in ds.nx.data:
                        lowess_smth[:,kk,jj,ii] = lowess_mean(var[:,jj,ii], 
                                                         win_size=lowess_window,
                                                         delta=lowess_delta)
                print('k-loop: {} seconds'.format(time.time()-k_loop_start))
                loop_end = time.time()
            print('total time: {} seconds'.format(loop_end - loop_start))
            if init_ds_means:
                ds_means = xr.Dataset({varn:(['datetime','nz','ny','nx'], lowess_smth)},
                                       coords=ds.coords)
                init_ds_means = False
            else:
                ds_means[varn] = (['datetime','nz','ny','nx'], lowess_smth)
    else:
        print('Please select "static" or "lowess"')
        return
    ds_perts = ds-ds_means

    ds['uMean'] = ds_means['u']
    ds['vMean'] = ds_means['v']
    ds['wMean'] = ds_means['w']
    ds['thetaMean'] = ds_means['theta']
    ds['UMean'] = ds_means['wspd']
    ds['UdirMean'] = ds_means['wdir']
    if data_type != 'ts':
        ds['pMean'] = ds_means['p']

    print('calculating variances / covariances...')
    ds['uu'] = ds_perts['u']**2
    ds['vv'] = ds_perts['v']**2
    ds['ww'] = ds_perts['w']**2
    ds['uv'] = ds_perts['u']*ds_perts['v']
    ds['uw'] = ds_perts['u']*ds_perts['w']
    ds['vw'] = ds_perts['v']*ds_perts['w']
    ds['wth'] = ds_perts['w']*ds_perts['theta']
    ds['UU'] = ds_perts['wspd']**2
    ds['Uw'] = ds_perts['wspd']**2
    ds['TKE'] = 0.5*np.sqrt(ds['UU']+ds['ww'])
    ds.attrs['MEAN_OPT'] = mean_opt
    if mean_opt == 'lowess':
        ds.attrs['WINDOW_SIZE'] = lowess_window
        ds.attrs['LOWESS_DELTA'] = lowess_delta
    return ds

def model4D_spectra(ds,spectra_dim,average_dim,vert_levels,horizontal_locs,fld,fldMean):
    """
    Using an a2e-mmc standard, xarrays-based, data structure of 
    4-dimensional model output with space-based quantities of interest,
    calculate energy spectra at specified vertical indices and 
    streamwise horizontal indices, averaged over the time instances in ds.

    Usage
    ====
    ds : mmc-4D standard xarray DataSet 
        The raw standard mmc-4D data structure 
    spectra_dim : string 
        Dimension along which to calculate spectra
    average_dim : string 
        Dimension along which to average spectra
    vert_levels :
        vertical levels over which to calculate spectra
    horizontal_locs : 
        horizontal (non-spectra_dim) locations at which to calculate spectra
    fld : string
        Name of the field in the dataset tocalculate spectra of 
    fldMean : string
        Name of the mean of fld in the dataset
    """
    from scipy.signal import welch
    from scipy.signal.windows import hann, hamming

    print('Averaging spectra (in {:s}) over {:d} instances in {:s}'.format(
                                spectra_dim,ds.dims[average_dim],average_dim))
    nblock = ds.dims[spectra_dim]
    if 'y' in spectra_dim:
        dt = ds.attrs['DY']
    elif 'x' in spectra_dim:
        dt = ds.attrs['DX']
    elif spectra_dim == 'datetime':
        dt = float(ds.datetime[1].data - ds.datetime[0].data)/1e9
        
    fs = 1 / dt
    overlap = 0
    win = hamming(nblock, True) #Assumed non-periodic in the spectra_dim
    Puuf_cum = np.zeros((len(vert_levels),len(horizontal_locs),ds.dims[spectra_dim]))

    for cnt_lvl,level in enumerate(vert_levels): # loop over levels
        print('grabbing a slice...')
        spec_start = time.time()
        series_lvl = ds[fld].isel(nz=level)-ds[fldMean].isel(nz=level)
        print(time.time() - spec_start)
        for cnt_i,iLoc in enumerate(horizontal_locs): # loop over x
            for cnt,it in enumerate(range(ds.dims[average_dim])): # loop over y
                if spectra_dim == 'datetime':
                    series = series_lvl.isel(nx=iLoc,ny=it)
                elif 'y' in spectra_dim:
                    series = series_lvl.isel(nx=iLoc,datetime=it)
                else:
                    print('Please choose spectral_dim of \'ny\', or \'datetime\'')
                f, Pxxfc = welch(series, fs, window=win, noverlap=overlap, 
                                 nfft=nblock, return_onesided=False, detrend='constant')
                Pxxf = np.multiply(np.real(Pxxfc),np.conj(Pxxfc))
                if it is 0:
                    Puuf_cum[cnt_lvl,cnt_i,:] = Pxxf
                else:
                    Puuf_cum[cnt_lvl,cnt_i,:] = Puuf_cum[cnt_lvl,cnt_i,:] + Pxxf
    Puuf = 2.0*(1.0/cnt)*Puuf_cum[:,:,:(np.floor(ds.dims[spectra_dim]/2).astype(int))]   ###2.0 is to account for the dropping of the negative side of the FFT 
    f = f[:(np.floor(ds.dims[spectra_dim]/2).astype(int))]

    return f,Puuf

def model4D_spatial_spectra(ds,spectra_dim,vert_levels,horizontal_locs,fld,fldMean):
    """
    Using an a2e-mmc standard, xarrays-based, data structure of 
    4-dimensional model output with space-based quantities of interest,
    calculate energy spectra at specified vertical indices and 
    streamwise horizontal indices, averaged over the time instances in ds.

    Usage
    ====
    ds : mmc-4D standard xarray DataSet 
        The raw standard mmc-4D data structure 
    spectra_dim : string 
        Dimension along which to calculate spectra
    vert_levels :
        vertical levels over which to calculate spectra
    horizontal_locs : 
        horizontal (non-spectra_dim) locations at which to calculate spectra
    fld : string
        Name of the field in the dataset tocalculate spectra of 
    fldMean : string
        Name of the mean of fld in the dataset
    """
    from scipy.signal import welch
    from scipy.signal.windows import hann, hamming

    print('Averaging spectra over {:d} time-instances'.format(ds.dims['datetime']))
    nblock = ds.dims[spectra_dim]
    if 'y' in spectra_dim:
        dt = ds.attrs['DY']
    elif 'x' in spectra_dim:
        dt = ds.attrs['DX']
    fs = 1 / dt
    overlap = 0
    win = hamming(nblock, True) #Assumed non-periodic in the spectra_dim
    Puuf_cum = np.zeros((len(vert_levels),len(horizontal_locs),ds.dims[spectra_dim]))

    cnt=0.0
    for it in range(ds.dims['datetime']):
        cnt_lvl = 0
        for level in vert_levels:
            cnt_i = 0
            for iLoc in horizontal_locs:
                series = ds[fld].isel(datetime=it,nz=level,nx=iLoc)-ds[fldMean].isel(datetime=it,nz=level,nx=iLoc)

                f, Pxxfc = welch(series, fs, window=win, noverlap=overlap, nfft=nblock, return_onesided=False, detrend='constant')
                Pxxf = np.multiply(np.real(Pxxfc),np.conj(Pxxfc))
                if it is 0:
                    Puuf_cum[cnt_lvl,cnt_i,:] = Pxxf
                else:
                    Puuf_cum[cnt_lvl,cnt_i,:] = Puuf_cum[cnt_lvl,cnt_i,:] + Pxxf
                    cnt_i = cnt_i+1
            cnt_lvl = cnt_lvl + 1
        cnt = cnt+1.0
    Puuf = 2.0*(1.0/cnt)*Puuf_cum[:,:,:(np.floor(ds.dims['ny']/2).astype(int))]   ###2.0 is to account for the dropping of the negative side of the FFT 
    f = f[:(np.floor(ds.dims['ny']/2).astype(int))]

    return f,Puuf

def model4D_cospectra(ds,spectra_dim,average_dim,vert_levels,horizontal_locs,fldv0,fldv0Mean,fldv1,fldv1Mean):
    """
    Using an a2e-mmc standard, xarrays-based, data structure of 
    4-dimensional model output with space-based quantities of interest,
    calculate cospectra from two fields at specified vertical indices and 
    streamwise horizontal indices, averaged over the dimension specified
    by average_dim.

    Usage
    ====
    ds : mmc-4D standard xarray DataSet 
        The raw standard mmc-4D data structure 
    spectra_dim : string 
        Dimension along which to calculate spectra
    average_dim : string 
        Dimension along which to averag the spectra
    vert_levels :
        vertical levels over which to caluclate spectra
    horizontal_locs : 
        horizontal (non-spectra_dim) locations at which to calculate spectra
    fldv0 : string
        Name of the first field in the dataset in desired cospectra of 
    fldv0Mean : string
        Name of the mean of fldv0 in the dataset
    fldv1 : string
        Name of the second field in the dataset in deisred cospectra  
    fldv1Mean : string
        Name of the mean of fldv1 in the dataset
    """
    from scipy.signal import welch
    from scipy.signal.windows import hann, hamming

    print('Averaging cospectra (in {:s}) over {:d} instances in {:s}'.format(
          spectra_dim,ds.dims[average_dim],average_dim))
    nblock = ds.dims[spectra_dim]
    if 'y' in spectra_dim:
        dt = ds.attrs['DY']
    elif 'x' in spectra_dim:
        dt = ds.attrs['DX']
    elif spectra_dim == 'datetime':
        dt = float(ds.datetime[1].data - ds.datetime[0].data)/1e9

    fs = 1 / dt
    overlap = 0
    win = hamming(nblock, True) #Assumed non-periodic in the spectra_dim
    Puuf_cum = np.zeros((len(vert_levels),len(horizontal_locs),ds.dims[spectra_dim]))
    for cnt_lvl,level in enumerate(vert_levels): # loop over levels
        spec_start = time.time()
        print('Grabbing slices in z')
        series0_lvl = ds[fldv0].isel(nz=level)-ds[fldv0Mean].isel(nz=level)
        series1_lvl = ds[fldv1].isel(nz=level)-ds[fldv1Mean].isel(nz=level)
        for cnt_i,iLoc in enumerate(horizontal_locs): # loop over x
            for cnt,it in enumerate(range(ds.dims[average_dim])): # loop over average dim
                if spectra_dim == 'datetime':
                    series0 = series0_lvl.isel(nx=iLoc,ny=it)
                    series1 = series1_lvl.isel(nx=iLoc,ny=it)
                elif 'y' in spectra_dim:
                    series0 = series0_lvl.isel(nx=iLoc,datetime=it)
                    series1 = series1_lvl.isel(nx=iLoc,datetime=it)
                f, Pxxfc0 = welch(series0, fs, window=win, noverlap=overlap, 
                            nfft=nblock, return_onesided=False, detrend='constant')
                f, Pxxfc1 = welch(series1, fs, window=win, noverlap=overlap, 
                            nfft=nblock, return_onesided=False, detrend='constant')
                Pxxf = (np.multiply(np.real(Pxxfc0),np.conj(Pxxfc1))+
                        np.multiply(np.real(Pxxfc1),np.conj(Pxxfc0)))
                if it is 0:
                    Puuf_cum[cnt_lvl,cnt_i,:] = Pxxf
                else:
                    Puuf_cum[cnt_lvl,cnt_i,:] = Puuf_cum[cnt_lvl,cnt_i,:] + Pxxf
    Puuf = 2.0*(1.0/cnt)*Puuf_cum[:,:,:(np.floor(ds.dims[spectra_dim]/2).astype(int))]  ###2.0 is to account for the dropping of the negative side of the FFT
    f = f[:(np.floor(ds.dims[spectra_dim]/2).astype(int))]

    return f,Puuf

def model4D_spatial_cospectra(ds,spectra_dim,vert_levels,horizontal_locs,fldv0,fldv0Mean,fldv1,fldv1Mean):
    """
    Using an a2e-mmc standard, xarrays-based, data structure of 
    4-dimensional model output with space-based quantities of interest,
    calculate cospectra from two fields at specified vertical indices and 
    streamwise horizontal indices, averaged over the time instances in ds.

    Usage
    ====
    ds : mmc-4D standard xarray DataSet 
        The raw standard mmc-4D data structure 
    spectra_dim : string 
        Dimension along which to calculate spectra
    vert_levels :
        vertical levels over which to caluclate spectra
    horizontal_locs : 
        horizontal (non-spectra_dim) locations at which to calculate spectra
    fldv0 : string
        Name of the first field in the dataset in desired cospectra of 
    fldv0Mean : string
        Name of the mean of fldv0 in the dataset
    fldv1 : string
        Name of the second field in the dataset in deisred cospectra  
    fldv1Mean : string
        Name of the mean of fldv1 in the dataset
    """
    from scipy.signal import welch
    from scipy.signal.windows import hann, hamming

    print('Averaging spectra over {:d} time-instances'.format(ds.dims['datetime']))
    nblock = ds.dims[spectra_dim]
    if 'y' in spectra_dim:
        dt = ds.attrs['DY']
    elif 'x' in spectra_dim:
        dt = ds.attrs['DX']
    fs = 1 / dt
    overlap = 0
    win = hamming(nblock, True) #Assumed non-periodic in the spectra_dim
    Puuf_cum = np.zeros((len(vert_levels),len(horizontal_locs),ds.dims[spectra_dim]))

    cnt=0.0
    for it in range(ds.dims['datetime']):
        cnt_lvl = 0
        for level in vert_levels:
            cnt_i = 0
            for iLoc in horizontal_locs:
                series0 = ds[fldv0].isel(datetime=it,nz=level,nx=iLoc)-ds[fldv0Mean].isel(datetime=it,nz=level,nx=iLoc)
                f, Pxxfc0 = welch(series0, fs, window=win, noverlap=overlap, nfft=nblock, return_onesided=False, detrend='constant')
                series1 = ds[fldv1].isel(datetime=it,nz=level,nx=iLoc)-ds[fldv1Mean].isel(datetime=it,nz=level,nx=iLoc)
                f, Pxxfc1 = welch(series1, fs, window=win, noverlap=overlap, nfft=nblock, return_onesided=False, detrend='constant')

                Pxxf = (np.multiply(np.real(Pxxfc0),np.conj(Pxxfc1))+np.multiply(np.real(Pxxfc1),np.conj(Pxxfc0)))
                if it is 0:
                    Puuf_cum[cnt_lvl,cnt_i,:] = Pxxf
                else:
                    Puuf_cum[cnt_lvl,cnt_i,:] = Puuf_cum[cnt_lvl,cnt_i,:] + Pxxf
                    cnt_i = cnt_i+1
            cnt_lvl = cnt_lvl + 1
        cnt = cnt+1.0
    Puuf = 2.0*(1.0/cnt)*Puuf_cum[:,:,:(np.floor(ds.dims['ny']/2).astype(int))]  ###2.0 is to account for the dropping of the negative side of the FFT
    f = f[:(np.floor(ds.dims['ny']/2).astype(int))]

    return f,Puuf

def model4D_pdfs(ds,pdf_dim,vert_levels,horizontal_locs,fld,fldMean,bins_vector):
    """
    Using an a2e-mmc standard, xarrays-based, data structure of 
    4-dimensional model output with space-based quantities of interest,
    calculate probability distributions at specified vertical indices and 
    streamwise horizontal indices, accumulated over the time instances in ds.

    Usage
    ====
    ds : mmc-4D standard xarray DataSet 
        The raw standard mmc-4D data structure 
    pdf_dim : string 
        Dimension along which to calculate probability distribution functions
    vert_levels :
        vertical levels over which to caluclate probability distribution functions
    horizontal_locs : 
        horizontal (non-pdf_dim) locations at which to calculate probability distribution functions
    fld : string
	Name of the field in the dataset to calculate pdfs on
    fldMean : string
	Name of the mean of fld in the dataset 
    """

    from scipy.stats import skew,kurtosis
    print('Accumulating statistics over {:d} time-instances'.format(ds.dims['datetime']))
    sk_vec=np.zeros((len(vert_levels),len(horizontal_locs)))
    kurt_vec=np.zeros((len(vert_levels),len(horizontal_locs)))
    hist_cum = np.zeros((len(vert_levels),len(horizontal_locs),bins_vector.size-1))
    cnt_lvl = 0
    for level in vert_levels:
        cnt_i = 0
        for iLoc in horizontal_locs:
            dist=np.ndarray.flatten(((ds[fld]).isel(nz=level,nx=iLoc)-(ds[fldMean]).isel(nz=level,nx=iLoc)).values)
            sk_vec[cnt_lvl,cnt_i]=skew(dist)
            kurt_vec[cnt_lvl,cnt_i]=kurtosis(dist)
            hist,bin_edges=np.histogram(dist, bins=bins_vector)
            hist_cum[cnt_lvl,cnt_i,:] = hist
            cnt_i = cnt_i+1
        cnt_lvl = cnt_lvl+1
#    cnt=0.0
#    for it in range(ds.dims['datetime']):
#        ##### If it seems like this is taking a long time, check progress occasionally by uncommenting 2-lines below
#        #if int((it/ds.dims['datetime'])%10*100)%10 == 0:
#        #    print('working...{:2d}% complete'.format(int((it/ds.dims['datetime'])%10*100)))
#        cnt_lvl = 0
#        for level in vert_levels:
#            cnt_i = 0
#            for iLoc in horizontal_locs:
#                y = (ds[fld].isel(datetime=it,nz=level,nx=iLoc)-ds[fldMean].isel(datetime=it,nz=level,nx=iLoc))
#                #y = np.ndarray.flatten(dist.isel(nz=level,nx=iLoc).values)
#                hist,bin_edges=np.histogram(y, bins=bins_vector)
#                if it is 0:
#                    hist_cum[cnt_lvl,cnt_i,:] = hist
#                else:
#                    hist_cum[cnt_lvl,cnt_i,:] = hist_cum[cnt_lvl,cnt_i,:] + hist
#                cnt_i = cnt_i+1
#            cnt_lvl = cnt_lvl+1
#        cnt = cnt+1.0

    return hist_cum, bin_edges, sk_vec, kurt_vec

def model4D_spatial_pdfs(ds,pdf_dim,vert_levels,horizontal_locs,fld,fldMean,bins_vector):
    """
    Using an a2e-mmc standard, xarrays-based, data structure of 
    4-dimensional model output with space-based quantities of interest,
    calculate probability distributions at specified vertical indices and 
    streamwise horizontal indices, aiccumulated over the time instances in ds.

    Usage
    ====
    ds : mmc-4D standard xarray DataSet 
        The raw standard mmc-4D data structure 
    pdf_dim : string 
        Dimension along which to calculate probability distribution functions
    vert_levels :
        vertical levels over which to caluclate probability distribution functions
    horizontal_locs : 
        horizontal (non-pdf_dim) locations at which to calculate probability distribution functions
    fld : string
	Name of the field in the dataset to calculate pdfs on
    fldMean : string
	Name of the mean of fld in the dataset 
    """

    from scipy.stats import skew,kurtosis
    print('Accumulating statistics over {:d} time-instances'.format(ds.dims['datetime']))
    sk_vec=np.zeros((len(vert_levels),len(horizontal_locs)))
    kurt_vec=np.zeros((len(vert_levels),len(horizontal_locs)))
    hist_cum = np.zeros((len(vert_levels),len(horizontal_locs),bins_vector.size-1))
    cnt_lvl = 0
    for level in vert_levels:
        cnt_i = 0
        for iLoc in horizontal_locs:
            dist=np.ndarray.flatten(((ds[fld]).isel(nz=level,nx=iLoc)-(ds[fldMean]).isel(nz=level,nx=iLoc)).values)
            sk_vec[cnt_lvl,cnt_i]=skew(dist)
            kurt_vec[cnt_lvl,cnt_i]=kurtosis(dist)
            cnt_i = cnt_i+1
        cnt_lvl = cnt_lvl+1
    cnt=0.0
    for it in range(ds.dims['datetime']):
        ##### If it seems like this is taking a long time, check progress occasionally by uncommenting 2-lines below
        #if int((it/ds.dims['datetime'])%10*100)%10 == 0:
        #    print('working...{:2d}% complete'.format(int((it/ds.dims['datetime'])%10*100)))
        cnt_lvl = 0
        for level in vert_levels:
            cnt_i = 0
            for iLoc in horizontal_locs:
                y = (ds[fld].isel(datetime=it,nz=level,nx=iLoc)-ds[fldMean].isel(datetime=it,nz=level,nx=iLoc))
                #y = np.ndarray.flatten(dist.isel(nz=level,nx=iLoc).values)
                hist,bin_edges=np.histogram(y, bins=bins_vector)
                if it is 0:
                    hist_cum[cnt_lvl,cnt_i,:] = hist
                else:
                    hist_cum[cnt_lvl,cnt_i,:] = hist_cum[cnt_lvl,cnt_i,:] + hist
                cnt_i = cnt_i+1
            cnt_lvl = cnt_lvl+1
        cnt = cnt+1.0

    return hist_cum, bin_edges, sk_vec, kurt_vec


def reference_lines(x_range, y_start, slopes, line_type='log'):
    '''
    This will generate an array of y-values over a specified x-range for
    the provided slopes. All lines will start from the specified
    location. For now, this is only assumed useful for log-log plots.
    x_range : array
        values over which to plot the lines (requires 2 or more values)
    y_start : float
        where the lines will start in y
    slopes : float or array
        the slopes to be plotted (can be 1 or several)
    '''
    if type(slopes)==float:
        y_range = np.asarray(x_range)**slopes
        shift = y_start/y_range[0]
        y_range = y_range*shift
    elif isinstance(slopes,(list,np.ndarray)):
        y_range = np.zeros((np.shape(x_range)[0],np.shape(slopes)[0]))
        for ss,slope in enumerate(slopes):
            y_range[:,ss] = np.asarray(x_range)**slope
            shift = y_start/y_range[0,ss]
            y_range[:,ss] = y_range[:,ss]*shift
    return(y_range)
<<<<<<< HEAD


def estimate_ABL_height(T=None,Tw=None,uw=None,sanitycheck=True,**kwargs):
    """Estimate the height of the atmospheric boundary layer (ABL) with
    a variety of methods.

    Parameters
    ==========
    All inputs should be multi-indexed pandas Series, unless otherwise
    specified, with the index levels being datetime (0) and height (1).
    T : 
        Estimate the height of the ABL from the potential temperature
        (T) profile. The height is given as where the gradient of
        potential temperature is smaller than some threshold. Additional
        parameters:
        - threshold (default=0.065 K/m)
            Temperature gradient that describes the inversion layer.
        - zmin (default=0 m)
            Height above ground to start looking for the inversion.
    Tw :
        Estimate the height of the convective boundary layer from the
        instantaneous minima in vertical heat flux <T'w'>.
    uw :
        Estimate the height of the stable boundary layer as the height
        at which the tangential turbulent stress vanishes, where <u'w'>
        is the magnitude of the horizontal components. Additional
        parameters:
        - cutoff (default=0.05)
            Stress value from which the zero-stress height is
            extrapolated.
        Ref: Kosovic & Curry, JAS (2000)
    sanitycheck : boolean, optional
        Perform additional sanity checks (if any).
    kwargs : optional keywords
        Additional method-specific parameters.
    """
    ablh = None
    if T is not None:
        threshold = kwargs.get('threshold',0.065) # [K/m]
        zmin = kwargs.get('zmin',0) # [m]
        T = T.loc[T.index.get_level_values(1) >= zmin].unstack()
        heights = np.array(T.columns)
        dz = np.diff(heights)
        newheights = (heights[:-1] + heights[1:]) / 2
        dTdz = T.diff(axis=1).drop(columns=[heights[0]])
        dTdz.columns = newheights
        dTdz = dTdz.divide(dz, axis=1)
        ablh = dTdz[dTdz >= threshold].apply(lambda s: s.first_valid_index(), axis=1)
    elif Tw is not None:
        ablh = Tw.unstack().idxmin(axis=1)
        if sanitycheck:
            Tw_at_ablh = Tw.loc[[(t,z) for t,z in ablh.iteritems()]]
            assert np.all(Tw_at_ablh <= 0)
    elif uw is not None:
        # assume the turbulent stress maxima occur near the surface and
        # equal u*
        unstacked = uw.unstack()
        ustar = unstacked.max(axis=1)
        uw_norm = unstacked.divide(ustar, axis=0)
        cutoff = kwargs.get('cutoff',0.05)
        z_near0 = uw_norm[uw_norm <= cutoff].apply(lambda s: s.first_valid_index(), axis=1)
        uw_near0 = uw_norm.stack().loc[[(t,z) for t,z in z_near0.iteritems()]]
        if sanitycheck:
            assert np.all((uw_near0 >=0) & (uw_near0 <= cutoff))
        ablh = z_near0 / (1 - uw_near0)
        ablh = ablh.reset_index(level=1)[0]
    else:
        raise ValueError('No valid inputs provided')
    ablh.name = 'ABLheight'
    return ablh
=======
>>>>>>> 0dc96729
<|MERGE_RESOLUTION|>--- conflicted
+++ resolved
@@ -848,7 +848,6 @@
             shift = y_start/y_range[0,ss]
             y_range[:,ss] = y_range[:,ss]*shift
     return(y_range)
-<<<<<<< HEAD
 
 
 def estimate_ABL_height(T=None,Tw=None,uw=None,sanitycheck=True,**kwargs):
@@ -919,5 +918,3 @@
         raise ValueError('No valid inputs provided')
     ablh.name = 'ABLheight'
     return ablh
-=======
->>>>>>> 0dc96729
