--- conflicted
+++ resolved
@@ -864,13 +864,7 @@
                   height=None,
                   fields=None,
                   fig=None,ax=None,
-<<<<<<< HEAD
-                  fieldlimits={},
-=======
-                  Tperiod=3600.0,
-                  Tsegment=600.0,
                   fieldlimits=None,
->>>>>>> f005d039
                   freqlimits=None,
                   fieldlabels={},
                   labelsubplots=False,
