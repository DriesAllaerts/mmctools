'''
  What it does: This dictionary contains functions for reading,
                manipulating, and probing WRF (or netCDF) files.

  Who made it: patrick.hawbecker@nrel.gov
  When: 5/11/18

  Notes:
  - Utility functions should automatically handle input data in either
    netCDF4.Dataset or xarray.Dataset formats.
  - TODO: as needed, replace these calls with appropriate calls to the
    wrf-python module

'''
from __future__ import print_function
import os, glob
from datetime import datetime

import numpy as np
import matplotlib.pyplot as plt
import pandas as pd
import xarray as xr
from scipy.spatial import KDTree
from scipy.interpolate import interp1d, LinearNDInterpolator
import netCDF4
import wrf as wrfpy

from ..helper_functions import calc_wind


# List of default WRF fields for extract_column_from_wrfdata
default_3D_fields = ['U10','V10','T2','TSK','UST','PSFC','HFX','LH','MUU','MUV','MUT']
default_4D_fields = ['U','V','W','T',
                     'RU_TEND','RU_TEND_ADV','RU_TEND_PGF','RU_TEND_COR','RU_TEND_PHYS',
                     'RV_TEND','RV_TEND_ADV','RV_TEND_PGF','RV_TEND_COR','RV_TEND_PHYS',
                     'T_TEND_ADV',]

# Time-series output variables
# https://github.com/a2e-mmc/WRF/blob/master/run/README.tslist
ts_header = [
    'dom',    # grid ID
    'time',   # forecast time in hours
    'tsID',   # time series ID
    'locx',   # grid location x (nearest grid to the station)
    'locy',   # grid location y (nearest grid to the station)
    'T2',     # 2 m Temperature [K]
    'q2',     # 2 m vapor mixing ratio [kg/kg]
    'u10',    # 10 m U wind (earth-relative)
    'v10',    # 10 m V wind (earth-relative)
    'PSFC',   # surface pressure [Pa]
    'LWd',    # downward longwave radiation flux at the ground (downward is positive) [W/m^2]
    'SWd',    # net shortwave radiation flux at the ground (downward is positive) [W/m^2]
    'HFX',    # surface sensible heat flux (upward is positive) [W/m^2]
    'LFX',    # surface latent heat flux (upward is positive) [W/m^2]
    'TSK',    # skin temperature [K]
    'SLTtop', # top soil layer temperature [K]
    'RAINC',  # rainfall from a cumulus scheme [mm]
    'RAINNC', # rainfall from an explicit scheme [mm]
    'CLW',    # total column-integrated water vapor and cloud variables
]

def _get_dim(wrfdata,dimname):
    """Returns the specified dimension, with support for both netCDF4
    and xarray
    """
    if isinstance(wrfdata, netCDF4.Dataset):
        try:
            return wrfdata.dimensions[dimname].size
        except KeyError:
            print('No {:s} dimension'.format(dimname))
            return None
    elif isinstance(wrfdata, xr.Dataset):
        try:
            return wrfdata.dims[dimname]
        except KeyError:
            print('No {:s} dimension'.format(dimname))
            return None
    else:
        raise AttributeError('Unexpected WRF data type')

def _get_dim_names(wrfdata,dimname):
    """Returns dimension names of the specified variable,
    with support for both netCDF4 and xarray
    """
    if isinstance(wrfdata, netCDF4.Dataset):
        try:
            return wrfdata.variables[dimname].dimensions
        except KeyError:
            print('No {:s} dimension'.format(dimname))
            return None
    elif isinstance(wrfdata, xr.Dataset):
        try:
            return wrfdata.variables[dimname].dims
        except KeyError:
            print('No {:s} dimension'.format(dimname))
            return None
    else:
        raise AttributeError('Unexpected WRF data type')

def _get_var(wrfdata,varname):
    """Returns the specified variable, with support for both netCDF4
    and xarray
    """
    if isinstance(wrfdata, netCDF4.Dataset):
        try:
            return wrfdata.variables[varname][:]
        except KeyError:
            print('No variable {:s}'.format(varname))
            return None
    elif isinstance(wrfdata, xr.Dataset):
        try:
            return wrfdata.variables[varname].values
        except KeyError:
            print('No variable {:s}'.format(varname))
            return None
    else:
        raise AttributeError('Unexpected WRF data type')

def get_wrf_dims(wrfdata):
    ''' Find the dimensions of the given WRF file'''
    nx = _get_dim(wrfdata,'west_east')
    ny = _get_dim(wrfdata,'south_north')
    nz = _get_dim(wrfdata,'bottom_top')
    nt = _get_dim(wrfdata,'Time')
    return nt,nz,ny,nx

def get_height(wrfdata,timevarying=False,avgheight=False):
    '''
    Get heights for all [time,]height,latitude,longitude
    If `timevarying` is False, return height for first timestamp if
    `avgheight` is False, otherwise return the average height over all
    times.
    '''
    ph  = _get_var(wrfdata,'PH') # dimensions: (Time, bottom_top_stag, south_north, west_east)
    phb = _get_var(wrfdata,'PHB') # dimensions: (Time, bottom_top_stag, south_north, west_east)
    hgt = _get_var(wrfdata,'HGT') # dimensions: (Time, south_north, west_east)
    zs  = ((ph+phb)/9.81) - hgt[:,np.newaxis,:,:]
    z = unstagger(zs,axis=1)
    if timevarying:
        return z,zs
    elif avgheight:
        return np.mean(z,axis=0), np.mean(zs,axis=0)
    else:
        return z[0,...], zs[0,...]

def get_height_at_ind(wrfdata,j,i):
    '''Get model height at a specific j,i'''
    nt = _get_dim(wrfdata,'Time')
    nz = _get_dim(wrfdata,'bottom_top')
    if nt == 1:
        ph  = wrfdata.variables['PH'][0,:,j,i]
        phb = wrfdata.variables['PHB'][0,:,j,i]
        hgt = wrfdata.variables['HGT'][0,j,i]
        zs  = ((ph+phb)/9.81) - hgt
        z   = (zs[1:] + zs[:-1])*0.5
    else:
        zs = np.zeros((nt,nz+1))
        for tt in range(0,nt):
            ph  = wrfdata.variables['PH'][tt,:,j,i]
            phb = wrfdata.variables['PHB'][tt,:,j,i]
            hgt = wrfdata.variables['HGT'][tt,j,i]
            zs[tt,:] = ((ph+phb)/9.81) - hgt
        z  = (zs[:,1:] + zs[:,:-1])*0.5
    return z,zs

def get_unstaggered_var(wrfdata,varname):
    '''
    Extracts and unstaggers the specified variable
    '''
    var = _get_var(wrfdata,varname)
    if var is None:
        return None
    # Use dimension name to determine stagerred axis (staggered dimension name contain 'stag')
    stag_axs = [dim.endswith('_stag') for dim in _get_dim_names(wrfdata,varname)]
    assert(stag_axs.count(True) in [0,1]), \
        'Multiple staggered axis not supported (field ='+field+')'
    try:
        return unstagger(var,stag_axs.index(True))
    except ValueError:
        return var

def get_wrf_files(dpath='.',prefix='wrfout',returnFileNames=True,
                  fullpath=False,sort=True):
    '''
    Return all files from a given directory starting with "prefix"
    dpath = file directory; prefix = file string structure (e.g. 'wrfout')
    '''
    nwrffs = glob.glob(os.path.join(dpath,prefix+'*'))
    nt = np.shape(nwrffs)[0]
    if returnFileNames==True:
        if not fullpath:
            nwrffs = [ os.path.split(fpath)[-1] for fpath in nwrffs ]
        if sort:
            nwrffs.sort()
        return nwrffs,nt
    else:
        return nt

def latlon(wrfdata):
    '''Return latitude and longitude'''
    lat = wrfdata.variables['XLAT'][0,:,:]
    lon = wrfdata.variables['XLONG'][0,:,:]
    return lat,lon


# - - - - - - - - - - - - - - - - - - - - - - - #
#               TOWER UTILITIES                 #
# - - - - - - - - - - - - - - - - - - - - - - - #
def get_tower_header(header_line):
    header = {'longname' : header_line[:26].strip(),
              'domain'   : int(header_line[26:28]),
              'tsid'     : int(header_line[28:31]),
              'abbr'     : header_line[31:37].strip(),
              'lat'      : float(header_line[39:46]),
              'lon'      : float(header_line[47:55]),
              'loci'     : int(header_line[58:62]),
              'locj'     : int(header_line[63:67]),
              'gridlat'  : float(header_line[70:77]),
              'gridlon'  : float(header_line[78:86]),
              'stationz' : float(header_line[88:94])
             }
    return (header)


def get_tower_names(fdir,tstr):
    '''Get the names and locations of all towers in directory (fdir)'''
    f = open('%s%s' % (fdir,tstr))
    nt = sum(1 for line in f)-3; f.close()
    f = open('%s%s' % (fdir,tstr))
    f.readline(); f.readline(); f.readline()
    tname = []; tij = np.zeros((2,nt))
    for tt in range(0,nt):
        line = f.readline().split()
        tname.append(line[1])
        tij[0,tt] = line[2]; tij[1,tt] = line[3]
    return tname,tij

def twrloc_ij(twr_file_name):
    '''Get the i,j location of the given tower'''
    if twr_file_name[-4:-1] == '.d0':
        twr_file_name = '{}.TS'.format(twr_file_name)
    twr = open(twr_file_name,'r')
    header_line = twr.readline()
    twr.close()
    header = get_tower_header(header_line)
    stni = int(header['loci']) - 1
    stnj = int(header['locj']) - 1
    return stni,stnj

def twrloc_ll(twr_file_name):
    '''Get the lat/lon location of the given tower'''
    twr = open(twr_file_name,'r')
    header = twr.readline().replace('(',' ').replace(')',' ').replace(',',' ').split()
    twr.close()
    stnlon = float(header[9])
    stnlat = float(header[8])
    return stnlat,stnlon

class Tower():
    ''' 
    Tower class: put tower data into an object variable
    '''

    standard_names = {
        'uu': 'u',
        'vv': 'v',
        'ww': 'w',
        'th': 'theta', # virtual potential temperature
    }

    def __init__(self,fstr,varlist=None):
        """The file-path string should be:
            '[path to towers]/[tower abrv.].d0[domain].*'
        """
        self.time = None
        self.nt = None
        self.nz = None
        self._getvars(fstr,requested_varns=varlist)
        self._getdata()

    def _getvars(self,fstr,requested_varns=None):
        if not fstr.endswith('*'): fstr += '*'
        if requested_varns is None:
            self.filelist = glob.glob(fstr)
            self.nvars = len(self.filelist)
            self.varns = [
                fpath.split('.')[-1] for fpath in self.filelist
            ]
        else:
            self.filelist = []
            self.varns = []
            # convert to uppercase per WRF convention
            requested_varns = [ varn.upper() for varn in requested_varns ]
            # check that requested var names were found in the path
            for varn in requested_varns:
                files = glob.glob(fstr+varn)
                if len(files) == 0:
                    print('requested variable',varn,'not available in file path')
                else:
                    assert (len(files)==1), \
                            'found multiple files for {:s}: {:s}'.format(varn,files)
                    self.varns.append(varn)
                    self.filelist.append(files[0])

    def _getdata(self): # Get all the data
        for varn,fpath in zip(self.varns, self.filelist):
            # Get number of times,heights
            with open(fpath) as f:
                for nt,line in enumerate(f.readlines()): pass

            # Read profile data
            if varn != 'TS': # TS is different structure...
                nz = len(line.split()) - 1
                # Open again for reading
                with open(fpath) as f:
                    self.header = f.readline().split() # Header information
                    data = pd.read_csv(f,delim_whitespace=True,header=None).values
                var = data[:,1:]
                setattr(self, varn.lower(), var)
                if self.time is None:
                    self.time = data[:,0]
                else:
                    assert np.all(self.time == data[:,0]), 'tower data at different times'
                if self.nt is None:
                    self.nt = nt # Number of times
                else:
                    assert (self.nt == nt), 'tower data has different number of times'
                if self.nz is None:
                    self.nz = nz # Number of heights
                else:
                    assert (self.nz == nz), 'tower data has different number of heights'

            # Read surface variables (no height component)
            elif varn == 'TS':
                nv = len(line.split()) - 2
                with open(fpath) as f:
                    # Fortran formatted output creates problems when the
                    #   time-series id is 3 digits long and blends with the
                    #   domain number...
                    # FMT='(A26,I2,I3,A6,A2,F7.3,A1,F8.3,A3,I4,A1,I4,A3,F7.3,A1,F8.3,A2,F6.1,A7)')
                    # idx:  0   26 28 31 37,  39,46,  47,55,58,62,63,67,  70,77,  78,86,  88,94
                    header = f.readline()
                    self.longname = header[:26].strip()
                    self.domain   = int(header[26:28])
                    self.tsid     = int(header[28:31])
                    self.abbr     = header[31:37].strip()
                    self.lat      = float(header[39:46])
                    self.lon      = float(header[47:55])
                    self.loci     = int(header[58:62])
                    self.locj     = int(header[63:67])
                    self.gridlat  = float(header[70:77])
                    self.gridlon  = float(header[78:86])
                    self.stationz = float(header[88:94])
                    tsdata = pd.read_csv(f,delim_whitespace=True,header=None,names=ts_header)
                    tsdata = tsdata.drop(columns=['dom','time','tsID','locx','locy'])
                    for name,col in tsdata.iteritems(): 
                        setattr(self, name.lower(), col.values)
                    self.ts_varns = list(tsdata.columns)

    def _create_datadict(self,varns,unstagger=False,staggered_vars=[]):
        """Helper function for to_dataframe()"""
        datadict = {}
        for varn in varns:
            tsdata = getattr(self,varn)
            if unstagger:
                if varn in staggered_vars:
                    # need to destagger these quantities
                    datadict[varn] = ((tsdata[:,1:] + tsdata[:,:-1]) / 2).ravel()
                elif varn == 'th':
                    # theta is a special case
                    assert np.all(tsdata[:,-1] == 300), 'Unexpected nonzero value for theta'
                    # drop the trailing 0 for already unstaggered quantities
                    datadict[varn] = tsdata[:,:-1].ravel()
                else:
                    # other quantities already unstaggered
                    assert np.all(tsdata[:,-1] == 0), 'Unexpected nonzero value for '+varn
                    # drop the trailing 0 for already unstaggered quantities
                    datadict[varn] = tsdata[:,:-1].ravel()
            else:
                # use data as is
                datadict[varn] = tsdata.ravel()
        return datadict

    def to_dataframe(self,start_time,
                     time_unit='h',time_step=None,
                     unstagger=True,staggered_vars=['ww','ph'],
                     heights=None,height_var='height',agl=False,
                     exclude=['ts']):
        """Convert tower time-height data into a dataframe.

        Treatment of the time-varying height coordinates is summarized
        below:

        heights  height_var  resulting height index
        -------  ----------  ------------------------------------------
        None     n/a         levels (Int64Index)
        None     1d array    assumed constant in time (Float64Index)
        input    1d array    interpolate to input heights, assuming
                             constant heights in time (Float64Index)
        input    2d array    interpolate to input heights at all times
                             accounting for change in heights over time
                             (Float64Index)
        
        Note: TS profiles are output at staggered locations for _all_
        variables, regardless of whether they are staggered or not.
        For unstaggered (i.e., cell-centered) quantities, the last value
        will be 0. For consistency--if interpolation heights are not
        provided--all quantities will be unstaggered by default. If
        interpolation heights are provided, then both staggered and
        unstaggered data will be used for interpolation, and the output
        can be at arbitrary heights.

        Example usage:
        ```
        # output with Int64Index
        mytower = Tower('/path/to/prefix.d03.*')
        mytower.to_dataframe(start_time='2013-11-08 12:00')

        # output with approximately constant heights
        mytower = Tower('/path/to/prefix.d03.*')
        mytower.height = np.mean(mytower.ph, axis=0) # average over time
        mytower.height -= mytower.stationz  # make above ground level
        mytower.to_dataframe(start_time='2013-11-08 12:00')

        # interpolated output from data with approx constant heights
        myheights = np.arange(5,2000,10)
        mytower = Tower('/path/to/prefix.d03.*')
        mytower.height = np.mean(mytower.ph, axis=0) - mytower.stationz
        mytower.to_dataframe(start_time='2013-11-08 12:00',
                             heights=myheights)

        # interpolated output from data with time-varying heights,
        #   i.e., (geopotential height, 'ph'), at heights a.g.l.
        mytower = Tower('/path/to/prefix.d03.*')
        mytower.to_dataframe(start_time='2013-11-08 12:00',
                             heights=myheights, height_var='ph', agl=True)
        ```
        
        Parameters
        ----------
        start_time: str or pd.Timestamp
            The datetime index is constructed from a pd.TimedeltaIndex
            plus this start_time, where the timedelta index is formed by
            the saved time array.
        time_unit: str, optional
            Timedelta unit for constructing datetime index, only used if
            time_step is None.
        time_step: float or None, optional
            Time-step size, in seconds, to override the output times in
            the data files. Used in conjunction with start_time to form
            the datetime index. May be useful if times in output files
            do not have sufficient precision.
        unstagger: bool, optional
            Unstagger all variables so that all quantities are output at
            the correct height; only used if heights are not specified
        staggered_vars: list, optional
            Variables that should be unstaggered if interpolation heights
            are provided (default: vertical velocity, geopotential height)
        heights : array-like or None, optional
            If None, then use integer levels for the height index,
            otherwise interpolate to the same heights at all times.
        height_var : str, optional
            Name of attribute with actual height values to form the
            height index. If heights is None, then this must match the
            number of height levels; otherwise, this may be constant
            or variable in time.
        agl : bool, optional
            Heights by default are specified above sea level; if True,
            then the "stationz" attribute is used to convert to heights
            above ground level (AGL).  This only applies if heights are
            specified.
        exclude : list, optional
            List of fields to excldue from the output dataframe. By
            default, the surface time-series data ('ts') are excluded.
        """
        # convert varname list to lower case
        varns0 = [ varn.lower() for varn in self.varns ]
        # remove excluded vars
        varns = [ varn for varn in varns0 if not varn in exclude ]
        # setup index
        start_time = pd.to_datetime(start_time)
        if time_step is None:
            times = start_time + pd.to_timedelta(self.time, unit=time_unit)
            times = times.round(freq='1s')
            times.name = 'datetime'
        else:
            timestep = pd.to_timedelta(time_step, unit='s')
            endtime = start_time + self.nt*timestep + pd.to_timedelta(np.round(self.time[0],decimals=1),unit='h')
            times = pd.date_range(start=start_time+timestep+pd.to_timedelta(np.round(self.time[0],decimals=1),unit='h'),
                                  end=endtime,
                                  periods=self.nt,
                                  name='datetime')
        # combine (and interpolate) time-height data
        # - note 1: self.[varn].shape == self.height.shape == (self.nt, self.nz)
        # - note 2: arraydata.shape == (self.nt, len(varns)*self.nz)
        if heights is None:
            if unstagger:
                nz = self.nz - 1
            else:
                nz = self.nz
            datadict = self._create_datadict(varns,unstagger,staggered_vars)
            if hasattr(self, height_var):
                # heights (constant in time) were separately calculated
                z = getattr(self, height_var)
                if unstagger:
                    z = (z[1:] + z[:-1]) / 2
                assert (len(z.shape) == 1) and (len(z) == nz), \
                        'tower '+height_var+' attribute should correspond to fixed height levels'
            else:
                # heights will be an integer index
                z = np.arange(nz)
            idx = pd.MultiIndex.from_product([times,z],names=['datetime','height'])
            df = pd.DataFrame(data=datadict,index=idx)
        else:
            from scipy.interpolate import interp1d
            z = np.array(heights) # interpolation heights
            zt_stag = getattr(self, height_var) # z(t)
            if agl:
                zt_stag -= self.stationz
            # both sets of vars include geopotential height, ph
            varns_unstag = [varn for varn in varns if (not varn in staggered_vars)]
            varns_stag = staggered_vars
            if len(zt_stag.shape) == 1:
                # approximately constant height (with time)
                assert len(zt_stag) == self.nz
                zt_unstag = (zt_stag[1:] + zt_stag[:-1]) / 2
                df_unstag = pd.DataFrame(
                    data=self._create_datadict(varns_unstag,unstagger=True,staggered_vars=['ph']),
                    index=pd.MultiIndex.from_product([times,zt_unstag],
                                                     names=['datetime','height'])
                )
                df_stag = pd.DataFrame(
                    data=self._create_datadict(varns_stag),
                    index=pd.MultiIndex.from_product([times,zt_stag],
                                                     names=['datetime','height'])
                )
                # now unstack the times to get a height index
                def interp_to_heights(df):
                    unstacked = df.unstack(level=0)
                    interpfun = interp1d(unstacked.index, unstacked.values, axis=0,
                                         bounds_error=False,
                                         fill_value='extrapolate')
                    interpdata = interpfun(z)
                    unstacked = pd.DataFrame(data=interpdata,
                                             index=z, columns=unstacked.columns)
                    unstacked.index.name = 'height'
                    df = unstacked.stack()
                    return df.reorder_levels(order=['datetime','height']).sort_index()
                df_unstag = interp_to_heights(df_unstag)
                df_stag = interp_to_heights(df_stag)
                df = pd.concat((df_stag,df_unstag), axis=1)
            else:
                # interpolate for all times
                assert zt_stag.shape == (self.nt, self.nz), \
                        'heights should correspond to time-height indices'
                zt_unstag = (zt_stag[:,1:] + zt_stag[:,:-1]) / 2
                datadict = {}
                for varn in varns_unstag:
                    newdata = np.empty((self.nt, len(z)))
                    tsdata = getattr(self,varn)
                    if varn == 'th':
                        # theta is a special case
                        tsdata -= 300
                    for itime in range(self.nt):
                        assert np.all(tsdata[itime,-1] == 0)
                        interpfun = interp1d(zt_unstag[itime,:],
                                             tsdata[itime,:-1],
                                             bounds_error=False,
                                             fill_value='extrapolate')
                        newdata[itime,:] = interpfun(z)
                    if varn == 'th':
                        newdata += 300
                    datadict[varn] = newdata.ravel()
                for varn in varns_stag:
                    newdata = np.empty((self.nt, len(z)))
                    tsdata = getattr(self,varn)
                    for itime in range(self.nt):
                        interpfun = interp1d(zt_stag[itime,:],
                                             tsdata[itime,:],
                                             bounds_error=False,
                                             fill_value='extrapolate')
                        newdata[itime,:] = interpfun(z)
                    datadict[varn] = newdata.ravel()
                idx = pd.MultiIndex.from_product([times,z], names=['datetime','height'])
                df = pd.DataFrame(data=datadict,index=idx)

        # standardize names
        df.rename(columns=self.standard_names, inplace=True)
        return df

    def to_xarray(self,
                  start_time='2013-11-08',time_unit='h',time_step=None,
                  heights=None,height_var='height',agl=False,
                  exclude=['ts'],
                  structure='ordered'):
        """Convert tower time-height data into a xarray dataset.
        
        Treatment of the time-varying height coordinates is summarized
        below:

        heights  height_var  resulting height index
        -------  ----------  ------------------------------------------
        None     n/a         levels (Int64Index)
        None     1d array    assumed constant in time (Float64Index)
        input    1d array    interpolate to input heights, assuming
                             constant heights in time (Float64Index)
        input    2d array    interpolate to input heights at all times
                             accounting for change in heights over time
                             (Float64Index)
        
<<<<<<< HEAD
        Parameters
        ----------
        start_time: str or pd.Timestamp
            The datetime index is constructed from a pd.TimedeltaIndex
            plus this start_time, where the timedelta index is formed by
            the saved time array.
        time_unit: str
            Timedelta unit for constructing datetime index, only used if
            time_step is None.
        time_step: float or None
            Time-step size, in seconds, to override the output times in
            the data files. Used in conjunction with start_time to form
            the datetime index. May be useful if times in output files
            do not have sufficient precision.
        heights : array-like or None
            If None, then use integer levels for the height index,
            otherwise interpolate to the same heights at all times.
        height_var : str
            Name of attribute with actual height values to form the
            height index. If heights is None, then this must match the
            number of height levels; otherwise, this may be constant
            or variable in time.
        agl : bool, optional
            Heights by default are specified above sea level; if True,
            then the "stationz" attribute is used to convert to heights
            above ground level (AGL).  This only applies if heights are
            specified.
        exclude : list
            List of fields to excldue from the output dataframe. By
            default, the surface time-series data ('ts') are excluded.
        """
        df = self.to_dataframe(start_time,time_unit,time_step,heights,height_var,agl,exclude)
=======
        df = self.to_dataframe(start_time,
                time_unit=time_unit, time_step=time_step,
                heights=heights, height_var=height_var, agl=agl,
                exclude=exclude)
>>>>>>> 1257a0d0
        if structure == 'ordered':
            ds = df.to_xarray()
            ds = ds.assign_coords(i=self.loci)
            ds = ds.assign_coords(j=self.locj)
            ds = ds.expand_dims(['j','i'],axis=[2,3])
            #ds = ds.reset_index(['height'], drop = True).rename_dims({'height':'k'})
            #ds = ds.assign_coords(height=ds.ph)
            ds = ds.rename_dims({'height':'k'})
            ds["lat"] = (['j','i'],  np.ones((1,1))*self.gridlat)
            ds["lon"] = (['j','i'],  np.ones((1,1))*self.gridlon)
            # Add zsurface (station height) as a data variable:
            ds['zsurface'] = (['j','i'],  np.ones((1,1))*self.stationz)
        elif structure == 'unordered':
            ds = df.to_xarray().assign_coords(station=self.abbr).expand_dims(['station'],axis=[2])
            #ds = ds.reset_index(['height'], drop = True).rename_dims({'height':'k'})
            #ds = ds.assign_coords(height=ds.ph)
            ds = ds.rename_dims({'height':'k'})
            ds["lat"] = (['station'],  [self.gridlat])
            ds["lon"] = (['station'],  [self.gridlon])
            ds['zsurface'] = (['station'],  [self.stationz])
        
        for varn in self.ts_varns:
            tsvar = getattr(self, varn.lower())
            ds[varn.lower()] = (['datetime','j','i'],np.expand_dims(np.expand_dims(tsvar,axis=1),axis=1) )
        return ds

def wrf_times_to_hours(wrfdata,timename='Times'):
    '''Convert WRF times to year, month, day, hour'''
    nt = np.shape(wrfdata.variables['Times'][:])[0]
    if nt == 1:
        time = ''.join(wrfdata.variables[timename][0])
        year = np.float(time[:4]);    month = np.float(time[5:7])
        day  = np.float(time[8:10]);  hour  = np.float(time[11:13])
        minu = np.float(time[14:16]); sec   = np.float(time[17:19])
        hours = hour + minu/60.0 + sec/(60.0*60.0)
    else:
        year = np.asarray([]); month = np.asarray([])
        day  = np.asarray([]); hour  = np.asarray([])
        minu = np.asarray([]); sec   = np.asarray([])
        for tt in np.arange(0,nt):
            time = ''.join(wrfdata.variables[timename][tt])
            year  = np.append(year,np.float(time[:4]))
            month = np.append(month,np.float(time[5:7]))
            day   = np.append(day,np.float(time[8:10]))
            hour  = np.append(hour,np.float(time[11:13]))
            minu  = np.append(minu,np.float(time[14:16]))
            sec   = np.append(sec,np.float(time[17:19]))
        hours = hour + minu/60.0 + sec/(60.0*60.0)
    return [year,month,day,hours]

def wrf_times_to_datetime(wrfdata,timename='Times',format='%Y-%m-%d_%H:%M:%S'):
    """Convert WRF times to datetime format"""
    timestrs = wrfdata.variables['Times'][:]
    if hasattr(timestrs[0],'values'):
        # xarray
        return [ datetime.strptime(s.values.tostring().decode(), format) for s in timestrs ]
    else:
        # netcdf
        return [ datetime.strptime(s.tostring().decode(), format) for s in timestrs ]

def latlon_to_ij(wrfdata,lat,lon):
    '''Get i,j location from given wrf file and lat/long'''
    glat,glon = latlon(wrfdata)
    dist = ((glat-lat)**2 + (glon-lon)**2)**0.5
    jj,ii = np.where(dist==np.min(dist))
    return ii[0],jj[0]

def unstagger(var,axis):
    '''Unstagger ND variable on given axis'''
    # left_indx: (:,:,etc.) and replace ":" at ax with ":-1"
    left_indx = [slice(0,-1) if axi==axis else slice(None) for axi in range(var.ndim)]
    # right_indx: (:,:,etc.) and replace ":" at ax with "1:"
    right_indx = [slice(1,None) if axi==axis else slice(None) for axi in range(var.ndim)]
    return (var[tuple(left_indx)] + var[tuple(right_indx)])/2.0

def add_surface_plane(var,plane=None):
    tdim,zdim,ydim,xdim = var.shape
    if plane is None:
        plane = np.zeros((tdim,1,ydim,xdim))
        return np.concatenate((plane,var), axis = 1)
    else:
        return np.concatenate((np.reshape(plane,(tdim,1,ydim,xdim)),var), axis = 1)

def extract_column_from_wrfdata(fpath, coords,
                                Ztop=2000., Vres=5.0,
                                T0=300.,
                                spatial_filter='interpolate',L_filter=0.0,
                                additional_fields=[],
                                verbose=False,
                               ):
    """
    Extract a column of time-height data for a specific site from a
    4-dimensional WRF output file

    The site specific data is obtained by applying a spatial filter to
    the WRF data and subsequently interpolating to an equidistant set 
    of vertical levels representing a microscale vertical grid.
    The following spatial filtering types are supported:
    - 'interpolate': interpolate to site coordinates
    - 'nearest':     use nearest WRF grid point
    - 'average':     average over an area with size L_filter x L_filter,
                     centered around the site

    Usage
    ====
    coords : list or tuple of length 2
        Latitude and longitude of the site for which to extract data
    Ztop : float
        Top of the microscale grid [m]
    Vres : float
        Vertical grid resolution of the microscale grid [m]
    T0 : float
        Reference temperature for WRF perturbation temperature [K]
    spatial_filter : 'interpolate', 'nearest' or 'average'
        Type of spatial filtering
    L_filter : float
        Length scale for spatial averaging [m]
    additional_fields : list
        Additional fields to be processed
    """
    import utm
    assert(spatial_filter in ['nearest','interpolate','average']),\
            'Spatial filtering type "'+spatial_filter+'" not recognised'

    # Load WRF data
    ds = xr.open_dataset(fpath)
    tdim, zdim, ydim, xdim = get_wrf_dims(ds)
    
    
    #---------------------------
    # Preprocessing
    #---------------------------
    
    # Extract WRF grid resolution
    dx_meso = ds.attrs['DX']
    assert(dx_meso == ds.attrs['DY'])
    
    
    # Number of additional points besides nearest grid point to perform spatial filtering
    if spatial_filter == 'interpolate':
        Nadd = 1
    elif spatial_filter == 'average':
        Nadd = int(np.ceil(0.5*L_filter/dx_meso+1.0e-6)) # +eps to make sure Nadd*dxmeso > L_filter/2
    else:
        Nadd = 0
        
    
    # Setup microscale grid data
    site_X, site_Y, site_zonenumber, _ = utm.from_latlon(coords[0],coords[1])

    if spatial_filter == 'average':
        Navg = 6 #Number of interpolation points to compute average
        xmicro = np.linspace(-L_filter/2,L_filter/2,Navg,endpoint=True)+site_X
        ymicro = np.linspace(-L_filter/2,L_filter/2,Navg,endpoint=True)+site_Y
    else: # 'interpolate' or 'nearest'
        xmicro = site_X
        ymicro = site_Y
    
    zmicro = np.linspace(0,Ztop,1+int(Ztop/Vres))
    Zmicro, Ymicro, Xmicro = np.meshgrid(zmicro, ymicro, xmicro, indexing='ij')

    #2D and 3D list of points
    XYmicro = np.array((Ymicro[0,:,:].ravel(),Xmicro[0,:,:].ravel())).T
    XYZmicro = np.array((Zmicro.ravel(),Ymicro.ravel(),Xmicro.ravel())).T
    

    # Check whether additional fields are 3D or 4D and append to corresnponding list of fields
    fieldnames_3D = default_3D_fields
    fieldnames_4D = default_4D_fields
    for field in additional_fields:
        try:
            ndim = len(ds[field].dims)
        except KeyError:
            print('The additional field "'+field+'" is not available and will be ignored.')
        else:
            if len(ds[field].dims) == 3:
                if field not in fieldnames_3D:
                    fieldnames_3D.append(field)
            elif len(ds[field].dims) == 4:
                if field not in fieldnames_4D:
                    fieldnames_4D.append(field)
            else:
                raise Exception('Field "'+field+'" is not 3D or 4D, not sure how to process this field.')
    
    
    #---------------------------
    # Load data
    #---------------------------
    
    WRFdata = {}
    
    # Cell-centered coordinates
    XLAT = ds.variables['XLAT'].values     # WRF indexing XLAT[time,lat,lon]
    XLONG = ds.variables['XLONG'].values
    
    # Height above ground level
    WRFdata['Zagl'],_ = get_height(ds,timevarying=True)
    WRFdata['Zagl']   = add_surface_plane(WRFdata['Zagl'])
    
    # 3D fields. WRF indexing Z[tdim,ydim,xdim]
    for field in fieldnames_3D:
        WRFdata[field] = get_unstaggered_var(ds,field)
    
    # 4D fields. WRF indexing Z[tdim,zdim,ydim,xdim]
    for field in fieldnames_4D:
        WRFdata[field] = get_unstaggered_var(ds,field)
        if WRFdata[field] is None:
            continue
            
        # 4D field specific processing
        if field is 'T':
            # Add T0, set surface plane to TSK
            WRFdata[field] += T0
            WRFdata[field] = add_surface_plane(WRFdata[field],plane=WRFdata['TSK'])
        elif field in ['U','V','W']:
            # Set surface plane to zero (no slip)
            WRFdata[field] = add_surface_plane(WRFdata[field])
        else:
            WRFdata[field] = add_surface_plane(WRFdata[field],plane=WRFdata[field][:,0,:,:])

    # clean up empty fields
    for name in list(WRFdata.keys()):
        if WRFdata[name] is None:
            del WRFdata[name]
            try:
                fieldnames_3D.remove(name)
            except ValueError: pass
            try:
                fieldnames_4D.remove(name)
            except ValueError: pass
    
    
    #---------------------------
    # Extract site data
    #---------------------------
    sitedata = {}
    sitedata['Zagl'] = zmicro
    
    # Nearest grid points to the site
    points = np.array((XLAT[0,:,:].ravel(),XLONG[0,:,:].ravel())).T
    tree = KDTree(points)
    dist, index = tree.query(np.array(coords),1) # nearest grid point
    inear = int( index % xdim )       # index to XLONG
    jnear = int((index-inear) / xdim) # index to XLAT
    
    
    # Extract data and apply spatial filter if necessary
    if spatial_filter == 'nearest':
        # - 3D fields
        for field in fieldnames_3D:
            sitedata[field] = WRFdata[field][:,jnear,inear]
               
        # - 4D fields
        for field in fieldnames_4D:
            sitedata[field] = np.zeros((tdim,zmicro.size))
        
        # Interpolate to microscale z grid at every time
        for t in range(tdim):
            Zmeso = WRFdata['Zagl'][t,:,jnear,inear].squeeze()
            wrf_data_combined  = np.array([WRFdata[field][t,:,jnear,inear].squeeze() for field in fieldnames_4D]).T
            site_data_combined = interp1d(Zmeso,wrf_data_combined,axis=0)(zmicro)
            for l, field in enumerate(fieldnames_4D):
                sitedata[field][t,:] = site_data_combined[:,l]
            
            
    else: # 'interpolate' or 'average'
        # Coordinates of a subset of the WRF grid in UTM-projected cartesian system
        NN = 1+2*Nadd
        Xmeso = np.zeros((NN,NN))
        Ymeso = np.zeros((NN,NN))
        for i,ii in enumerate(range(inear-Nadd,inear+Nadd+1)):
            for j,jj in enumerate(range(jnear-Nadd,jnear+Nadd+1)):
                Xmeso[j,i], Ymeso[j,i], _, _ = utm.from_latlon(XLAT[0,jj,ii],
                                                               XLONG[0,jj,ii],
                                                               force_zone_number = site_zonenumber)
                
        Xmeso = np.repeat(Xmeso[np.newaxis, :, :], zdim+1, axis=0)
        Ymeso = np.repeat(Ymeso[np.newaxis, :, :], zdim+1, axis=0)
        XYmeso = np.array((np.ravel(Ymeso[0,:,:]),np.ravel(Xmeso[0,:,:]))).T
        
        
        #Initialize fields
        for field in fieldnames_3D: sitedata[field] = np.zeros((tdim))
        for field in fieldnames_4D: sitedata[field] = np.zeros((tdim,zmicro.size))
            
        #Perform 3D interpolation to microscale grid for every time
        for t in range(tdim):
            # 3D fields
            slice3d = (t,slice(jnear-Nadd,jnear+Nadd+1),slice(inear-Nadd,inear+Nadd+1))
            wrf_data_combined  = np.array([WRFdata[field][slice3d].ravel() for field in fieldnames_3D]).T
            site_data_combined = LinearNDInterpolator(XYmeso,wrf_data_combined)(XYmicro)
            for l, field in enumerate(fieldnames_3D):
                if spatial_filter == 'interpolate':
                    sitedata[field][t] = site_data_combined[0,l]
                elif spatial_filter == 'average':
                    sitedata[field][t] = np.mean(site_data_combined[:,l])
            
            
            # 4D fields
            slice4d = (t,range(zdim+1),slice(jnear-Nadd,jnear+Nadd+1),slice(inear-Nadd,inear+Nadd+1))
            Zmeso = WRFdata['Zagl'][slice4d]
            XYZmeso = np.array((Zmeso.ravel(),Ymeso.ravel(),Xmeso.ravel())).T
            
            wrf_data_combined  = np.array([WRFdata[field][slice4d].ravel() for field in fieldnames_4D]).T
            site_data_combined = LinearNDInterpolator(XYZmeso,wrf_data_combined)(XYZmicro)
            for l, field in enumerate(fieldnames_4D):
                if spatial_filter == 'interpolate':
                    sitedata[field][t,:] = site_data_combined[:,l]
                elif spatial_filter == 'average':
                    sitedata[field][t,:] = np.mean(site_data_combined[:,l].reshape(Zmicro.shape), axis=(1,2))

                    
    #---------------------------
    # Store data in xarray
    #---------------------------
    
    coords = {'Time': ds['XTIME'].values,
              'height': zmicro}
    
    data_vars = {}
    for field in fieldnames_3D:
        data_vars[field] = ('Time',
                            sitedata[field],
                            {'description': ds[field].attrs['description'].lower(),
                             'units': ds[field].attrs['units']}
                           )
    for field in fieldnames_4D:
        data_vars[field] = (['Time','height'],
                            sitedata[field],
                            {'description': ds[field].attrs['description'].lower(),
                             'units': ds[field].attrs['units']}
                           )
        
    
    xn = xr.Dataset(data_vars=data_vars,coords=coords)
    
    # Rename T to theta and adjust description
    xn = xn.rename({'T':'theta'})
    xn['theta'].attrs['description'] = 'potential temperature'

    return xn


def combine_towers(fdir, restarts, simulation_start, fname,
                   structure='ordered', time_step=None,
                   dx=12.0, dy=12.0,
                   heights=None, height_var='heights', agl=False,
                   verbose=True):
    '''
    Combine together tslist files in time where, if there is any overlap, the later file
    will overwrite the earlier file. This makes the assumption that all of the tslist 
    files are stored in separate directories but named the same (default in WRF is to 
    name them the same). Each restart directory must have a simulation_start string to
    specify when the timing starts (use same time if run was an actual restart, use WRF
    start time if you are combining several runs).

    fdir             = 'path/to/restart/directories/'
    restarts         = ['restart_dir_1', 'restart_dir_2', 'restart_dir_3']
                       or None (for single run with output in fdir)
    simulation_start = ['2000-01-01 00:00','2000-01-01 00:00','2000-01-01 00:00']
                       or '2000-01-01 00:00' for a single run
    fname            = ['t0001.d02'] (Note: this is the prefix for the tower + domain)
    structure        = 'ordered' or 'unordered'
    '''
    output_params = dict(
        time_step=time_step,
        structure=structure,
        heights=heights,
        height_var=height_var,
        agl=agl,
    )
    if not isinstance(simulation_start,(list,tuple)):
        simulation_start = [simulation_start]
    if restarts is None:
        restarts = ['.']
    assert len(simulation_start) == len(restarts), 'restarts and simulation_start are not equal'
    for rst,restart in enumerate(restarts):
        output_params['start_time'] = simulation_start[rst]
        if verbose:
            print('restart: {}'.format(restart))
        data = []
        for ff in fname:
            if verbose:
                print('starting {}'.format(ff))
            fpath = os.path.join(fdir,restart,ff)
            tow = Tower(fpath)
            data.append(tow.to_xarray(**output_params))
        data_block = xr.combine_by_coords(data)
        if np.shape(restarts)[0] > 1:
            if rst == 0:
                data_previous = data_block
            else:
                dataF = data_block.combine_first(data_previous)
                data_previous = dataF
        else:
            dataF = data_block
    if structure == 'ordered':
    # -------------------------------------------------------       
    #               MMC Format specifications
        dataF = dataF.rename_dims({'k':'nz',
                                   'i':'nx',
                                   'j':'ny'})
        xcoord,ycoord = np.meshgrid(dataF.i*dx,dataF.j*dy)
        dataF = dataF.assign_coords(x=(('ny','nx'),xcoord))
        dataF = dataF.assign_coords(y=(('ny','nx'),ycoord))
        dataF = dataF.assign_coords(z=dataF.ph).reset_index(['i','j'],drop=True).drop('ph')
        dataF.attrs['DX'] = dx
        dataF.attrs['DY'] = dy
    elif structure == 'unordered':
        dataF = dataF.rename_dims({'k':'nz'})
    dataF = dataF.assign_coords(lat=dataF.lat)
    dataF = dataF.assign_coords(lon=dataF.lon)
    dataF = dataF.assign_coords(zsurface=dataF.zsurface)

    dataF['wspd'],dataF['wdir'] = calc_wind(dataF)

    dataF.attrs['CREATED_FROM'] = fdir

    return dataF


def tsout_seriesReader(fdir, restarts, simulation_start_time, domain_of_interest,
                       structure='ordered', time_step=None,
                       heights=None, height_var='heights', select_tower=None):
    '''
    This will combine a series of tslist output over time and location based on the
    path to the case (fdir), the restart directories (restarts), a model start time 
    (simulation_start_time), and the domain of interest for the towers
    (domain_of_interest). You can select individual towers or a set of towers by
    specifying a list or array in select_towers. Tower levels can be interpolated
    to specified heights by specifying 'heights' and 'height_var' where height_var
    is the variable that contains height values.

    fdir                  = 'path/to/restart/directories/'
    restarts              = ['tsout_1800_1830','tsout_1830_1900','tsout_1900_1930','tsout_1930_2000']
    simulation_start_time = '2013-11-08 14:00'
    domain_of_interest    = 'd02'
    time_step             = 10.0 
    heights               = [20.0, 50.0, 100.0]
    height_var            = 'ph'
    select_tower          = ['TS1','TS5']
    '''
    ntimes = np.shape(restarts)[0]
    floc = '{}{}/*{}.??'.format(fdir,restarts[0],domain_of_interest)
    file_list = glob.glob(floc)

    for ff,file in enumerate(file_list):
        file = file[:-3]
        file_list[ff] = file
    
    for f in file_list: 
        if 'geo_em' in f: file_list.remove(f)

    file_list = np.unique(file_list)
    tower_names = file_list.copy()
    for ff,file in enumerate(file_list):
        tower_names[ff] = file.split('/')[-1]
        
    if select_tower != None:
        good_towers = []
        for twr in select_tower:
            for twr_n in tower_names:
                if twr in twr_n: good_towers.append(twr_n)
        tower_names = good_towers
    
    dsF = combine_towers(fdir,restarts,simulation_start_time,tower_names,
                         structure=structure, time_step=time_step,
                         heights=heights, height_var=height_var)
    return dsF


def wrfout_seriesReader(wrf_path,wrf_file_filter,specified_heights=None):
    """
    Construct an a2e-mmc standard, xarrays-based, data structure from a
    series of 3-dimensional WRF output files

    Note: Base state theta= 300.0 K is assumed by convention in WRF,
        this function follow this convention.

    Usage
    ====
    wrfpath : string 
        The path to directory containing wrfout files to be processed
    wrf_file_filter : string-glob expression
        A string-glob expression to filter a set of 4-dimensional WRF
        output files.
    specified_heights : list-like, optional	
        If not None, then a list of static heights to which all data
        variables should be	interpolated. Note that this significantly
        increases the data read time.
    """
    TH0 = 300.0 #WRF convention base-state theta = 300.0 K
    dims_dict = {
        'Time':'datetime',
        'bottom_top':'nz',
        'south_north': 'ny',
        'west_east':'nx',
    }

    ds = xr.open_mfdataset(os.path.join(wrf_path,wrf_file_filter),
                           chunks={'Time': 10},
                           combine='nested',
                           concat_dim='Time')
    dim_keys = ["Time","bottom_top","south_north","west_east"] 
    horiz_dim_keys = ["south_north","west_east"]
    print('Finished opening/concatenating datasets...')

    ds_subset = ds[['XTIME']]
    print('Establishing coordinate variables, x,y,z, zSurface...')
    zcoord = wrfpy.destagger((ds['PHB'] + ds['PH']) / 9.8, stagger_dim=1, meta=False)
    #ycoord = ds.DY * np.tile(0.5 + np.arange(ds.dims['south_north']),
    #                         (ds.dims['west_east'],1))
    #xcoord = ds.DX * np.tile(0.5 + np.arange(ds.dims['west_east']),
    #                         (ds.dims['south_north'],1)) 
    ycoord = ds.DY * (0.5 + np.arange(ds.dims['south_north']))
    xcoord = ds.DX * (0.5 + np.arange(ds.dims['west_east']))
    ds_subset['z'] = xr.DataArray(zcoord, dims=dim_keys)
    #ds_subset['y'] = xr.DataArray(np.transpose(ycoord), dims=horiz_dim_keys)
    #ds_subset['x'] = xr.DataArray(xcoord, dims=horiz_dim_keys)
    ds_subset['y'] = xr.DataArray(ycoord, dims='south_north')
    ds_subset['x'] = xr.DataArray(xcoord, dims='west_east')

    # Assume terrain height is static in time even though WRF allows
    # for it to be time-varying for moving grids
    ds_subset['zsurface'] = xr.DataArray(ds['HGT'].isel(Time=0), dims=horiz_dim_keys)
    print('Destaggering data variables, u,v,w...')
    ds_subset['u'] = xr.DataArray(wrfpy.destagger(ds['U'],stagger_dim=3,meta=False),
                                  dims=dim_keys)
    ds_subset['v'] = xr.DataArray(wrfpy.destagger(ds['V'],stagger_dim=2,meta=False),
                                  dims=dim_keys)
    ds_subset['w'] = xr.DataArray(wrfpy.destagger(ds['W'],stagger_dim=1,meta=False),
                                  dims=dim_keys)

    print('Extracting data variables, p,theta...')
    ds_subset['p'] = xr.DataArray(ds['P']+ds['PB'], dims=dim_keys)
    ds_subset['theta'] = xr.DataArray(ds['THM']+TH0, dims=dim_keys)

    # optionally, interpolate to static heights	
    if specified_heights is not None:	
        zarr = ds_subset['z']	
        for var in ['u','v','w','p','theta']:	
            print('Interpolating',var)	
            interpolated = wrfpy.interplevel(ds_subset[var], zarr, specified_heights)	
            ds_subset[var] = interpolated #.expand_dims('Time', axis=0)	
            #print(ds_subset[var])
        ds_subset = ds_subset.drop_dims('bottom_top').rename({'level':'z'})	
        dim_keys[1] = 'z'	
        dims_dict.pop('bottom_top')
        print(dims_dict)

    # calculate derived variables
    print('Calculating derived data variables, wspd, wdir...')
    ds_subset['wspd'] = xr.DataArray(np.sqrt(ds_subset['u']**2 + ds_subset['v']**2),
                                     dims=dim_keys)
    ds_subset['wdir'] = xr.DataArray(180. + np.arctan2(ds_subset['u'],ds_subset['v'])*180./np.pi,
                                     dims=dim_keys)
    
    # assign rename coord variable for time, and assign ccordinates 
    ds_subset = ds_subset.rename({'XTIME': 'datetime'})  #Rename after defining the component DataArrays in the DataSet
    if specified_heights is None:
        ds_subset = ds_subset.assign_coords(z=ds_subset['z'])
    ds_subset = ds_subset.assign_coords(y=ds_subset['y'])
    ds_subset = ds_subset.assign_coords(x=ds_subset['x'])
    ds_subset = ds_subset.assign_coords(zsurface=ds_subset['zsurface'])
    ds_subset = ds_subset.rename_vars({'XLAT':'lat', 'XLONG':'lon'})
    #print(ds_subset)
    ds_subset = ds_subset.rename_dims(dims_dict)
    #print(ds_subset)
    return ds_subset


def write_tslist_file(fname,lat=None,lon=None,i=None,j=None,twr_names=None,twr_abbr=None):
    """
    Write a list of lat/lon or i/j locations to a tslist file that is
    readable by WRF.

    Usage
    ====
    fname : string 
        The path to and filename of the file to be created
    lat,lon,i,j : list or 1-D array
        Locations of the towers. 
        If using lat/lon - locx = lon, locy = lat
        If using i/j     - locx = i,   locy = j
    twr_names : list of strings, optional
        List of names for each tower location. Names should not be
        longer than 25 characters, each. If None, default names will
        be given.
    twr_abbr : list of strings, optional
        List of abbreviations for each tower location. Names should not be
        longer than 5 characters, each. If None, default abbreviations
        will be given.
    """
    if (lat is not None) and (lon is not None) and (i is None) and (j is None):
        header_keys = '# 24 characters for name | pfx |  LAT  |   LON  |'
        twr_locx = lon
        twr_locy = lat
        ij_or_ll = 'll'
    elif (i is not None) and (j is not None) and (lat is None) and (lon is None):
        header_keys = '# 24 characters for name | pfx |   I   |    J   |'
        twr_locx = i
        twr_locy = j
        ij_or_ll = 'ij'
    else:
        print('Please specify either lat&lon or i&j')
        return
    
    header_line = '#-----------------------------------------------#'
    header = '{}\n{}\n{}\n'.format(header_line,header_keys,header_line)
    
    if len(twr_locy) == len(twr_locx):
        ntowers = len(twr_locy)  
    else:
        print('Error - tower_x: {}, tower_y: {}'.format(len(twr_locx),len(twr_locy)))
        return
    
    if not isinstance(twr_names,list):
        twr_names = list(twr_names)    
    if twr_names != None:
        if len(twr_names) != ntowers:
            print('Error - Tower names: {}, tower_x: {}, tower_y: {}'.format(len(twr_names),len(twr_locx),len(twr_locy)))
            return
    else:
        twr_names = []
        for twr in np.arange(0,ntowers):
            twr_names.append('Tower{0:04d}'.format(twr+1))
            
    if not isinstance(twr_abbr,list):
        twr_abbr = list(twr_abbr)                
    if twr_abbr != None:
        if len(twr_abbr) != ntowers:
            print('Error - Tower abbr: {}, tower_x: {}, tower_y: {}'.format(len(twr_abbr),len(twr_locx),len(twr_locy)))
            return
        if len(max(twr_abbr,key=len)) > 5:
            print('Tower abbreviations are too large... setting to default names')
            twr_abbr = None
    if twr_abbr==None:
        twr_abbr = []
        for twr in np.arange(0,ntowers):
            twr_abbr.append('T{0:04d}'.format(twr+1))
            
    f = open(fname,'w')
    f.write(header)
            
    for tt in range(0,ntowers):
        if ij_or_ll == 'ij':
            twr_line = '{0:<26.25}{1: <6}{2: <8d} {3: <8d}\n'.format(
                twr_names[tt], twr_abbr[tt], int(twr_locx[tt]), int(twr_locy[tt]))
        else:
            twr_line = '{0:<26.25}{1: <6}{2:.7s}  {3:<.8s}\n'.format(
                twr_names[tt], twr_abbr[tt], '{0:8.7f}'.format(float(twr_locy[tt])), 
                                             '{0:8.7f}'.format(float(twr_locx[tt])))
        f.write(twr_line)
    f.close()
        
        
  <|MERGE_RESOLUTION|>--- conflicted
+++ resolved
@@ -608,7 +608,6 @@
                              accounting for change in heights over time
                              (Float64Index)
         
-<<<<<<< HEAD
         Parameters
         ----------
         start_time: str or pd.Timestamp
@@ -640,13 +639,10 @@
             List of fields to excldue from the output dataframe. By
             default, the surface time-series data ('ts') are excluded.
         """
-        df = self.to_dataframe(start_time,time_unit,time_step,heights,height_var,agl,exclude)
-=======
         df = self.to_dataframe(start_time,
                 time_unit=time_unit, time_step=time_step,
                 heights=heights, height_var=height_var, agl=agl,
                 exclude=exclude)
->>>>>>> 1257a0d0
         if structure == 'ordered':
             ds = df.to_xarray()
             ds = ds.assign_coords(i=self.loci)
